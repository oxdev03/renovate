--- conflicted
+++ resolved
@@ -13,10 +13,6 @@
 describe('util/cache/repository/index', () => {
   beforeEach(() => {
     resetCache();
-<<<<<<< HEAD
-
-=======
->>>>>>> 84a97a62
     GlobalConfig.set({ cacheDir: '/tmp/cache', platform: 'github' });
   });
 
