import type {
  BranchStatusConfig,
  EnsureIssueConfig,
  Platform,
  RepoParams,
  RepoResult,
} from '..';
import { mocked, partial } from '../../../../test/util';
import {
  CONFIG_GIT_URL_UNAVAILABLE,
  REPOSITORY_ACCESS_FORBIDDEN,
  REPOSITORY_ARCHIVED,
  REPOSITORY_BLOCKED,
  REPOSITORY_CHANGED,
  REPOSITORY_EMPTY,
  REPOSITORY_MIRRORED,
} from '../../../constants/error-messages';
import type { logger as _logger } from '../../../logger';
import type { BranchStatus, PrState } from '../../../types';
import type * as _git from '../../../util/git';
import { setBaseUrl } from '../../../util/http/gitea';
import type { PlatformResult } from '../types';
import type {
  Branch,
  CombinedCommitStatus,
  Comment,
  CommitStatus,
  CommitStatusType,
  CommitUser,
  Issue,
  Label,
  PR,
  Repo,
  RepoContents,
  User,
} from './types';

<<<<<<< HEAD
vi.mock('./gitea-helper');
vi.mock('../../../util/git');
vi.mock('../../../logger');
=======
jest.mock('./gitea-helper');
jest.mock('../../../util/git');
>>>>>>> 84a97a62

/**
 * latest tested gitea version.
 */
const GITEA_VERSION = '1.14.0+dev-754-g5d2b7ba63';

describe('modules/platform/gitea/index', () => {
  let gitea: Platform;
  let helper: jest.Mocked<typeof import('./gitea-helper')>;
  let logger: jest.Mocked<typeof _logger>;
  let gitvcs: jest.Mocked<typeof _git>;
  let hostRules: typeof import('../../../util/host-rules');

  const mockCommitHash = '0d9c7726c3d628b7e28af234595cfd20febdbf8e';

  const mockUser: User = {
    id: 1,
    username: 'renovate',
    full_name: 'Renovate Bot',
    email: 'renovate@example.com',
  };

  const mockRepo = partial<Repo>({
    allow_rebase: true,
    clone_url: 'https://gitea.renovatebot.com/some/repo.git',
    ssh_url: 'git@gitea.renovatebot.com/some/repo.git',
    default_branch: 'master',
    full_name: 'some/repo',
    permissions: {
      pull: true,
      push: true,
      admin: false,
    },
  });

  type MockPr = PR & Required<Pick<PR, 'head' | 'base'>>;

  const mockRepos: Repo[] = [
    partial<Repo>({ full_name: 'a/b' }),
    partial<Repo>({ full_name: 'c/d' }),
    partial<Repo>({ full_name: 'e/f', mirror: true }),
  ];

  const mockPRs: MockPr[] = [
    partial<MockPr>({
      number: 1,
      title: 'Some PR',
      body: 'some random pull request',
      state: 'open',
      diff_url: 'https://gitea.renovatebot.com/some/repo/pulls/1.diff',
      created_at: '2015-03-22T20:36:16Z',
      closed_at: undefined,
      mergeable: true,
      base: { ref: 'some-base-branch' },
      head: {
        label: 'some-head-branch',
        sha: 'some-head-sha',
        repo: partial<Repo>({ full_name: mockRepo.full_name }),
      },
    }),
    partial<MockPr>({
      number: 2,
      title: 'Other PR',
      body: 'other random pull request',
      state: 'closed',
      diff_url: 'https://gitea.renovatebot.com/some/repo/pulls/2.diff',
      created_at: '2011-08-18T22:30:38Z',
      closed_at: '2016-01-09T10:03:21Z',
      mergeable: true,
      base: { ref: 'other-base-branch' },
      head: {
        label: 'other-head-branch',
        sha: 'other-head-sha',
        repo: partial<Repo>({ full_name: mockRepo.full_name }),
      },
    }),
    partial<MockPr>({
      number: 3,
      title: 'WIP: Draft PR',
      body: 'other random pull request',
      state: 'open',
      diff_url: 'https://gitea.renovatebot.com/some/repo/pulls/3.diff',
      created_at: '2011-08-18T22:30:39Z',
      closed_at: '2016-01-09T10:03:22Z',
      mergeable: true,
      base: { ref: 'draft-base-branch' },
      head: {
        label: 'draft-head-branch',
        sha: 'draft-head-sha',
        repo: partial<Repo>({ full_name: mockRepo.full_name }),
      },
    }),
  ];

  const mockIssues: Issue[] = [
    {
      number: 1,
      title: 'open-issue',
      state: 'open',
      body: 'some-content',
      assignees: [],
      labels: [],
    },
    {
      number: 2,
      title: 'closed-issue',
      state: 'closed',
      body: 'other-content',
      assignees: [],
      labels: undefined as never, // coverage
    },
    {
      number: 3,
      title: 'duplicate-issue',
      state: 'open',
      body: 'duplicate-content',
      assignees: [],
      labels: [],
    },
    {
      number: 4,
      title: 'duplicate-issue',
      state: 'open',
      body: 'duplicate-content',
      assignees: [],
      labels: [],
    },
    {
      number: 5,
      title: 'duplicate-issue',
      state: 'open',
      body: 'duplicate-content',
      assignees: [],
      labels: [],
    },
  ];

  const mockComments: Comment[] = [
    { id: 11, body: 'some-body' },
    { id: 12, body: 'other-body' },
    { id: 13, body: '### some-topic\n\nsome-content' },
  ];

  const mockRepoLabels: Label[] = [
    { id: 1, name: 'some-label', description: 'its a me', color: '#000000' },
    { id: 2, name: 'other-label', description: 'labelario', color: '#ffffff' },
  ];

  const mockOrgLabels: Label[] = [
    {
      id: 3,
      name: 'some-org-label',
      description: 'its a org me',
      color: '#0000aa',
    },
    {
      id: 4,
      name: 'other-org-label',
      description: 'org labelario',
      color: '#ffffaa',
    },
  ];

  beforeEach(async () => {
    jest.resetModules();
<<<<<<< HEAD
    gitea = await import('.');
    helper = mocked(await import('./gitea-helper'));
    logger = mocked((await import('../../../logger')).logger);
    gitvcs = await vi.importMock('../../../util/git');
=======

    gitea = await import('.');
    helper = jest.requireMock('./gitea-helper');
    logger = mocked(await import('../../../logger')).logger;
    gitvcs = jest.requireMock('../../../util/git');
>>>>>>> 84a97a62
    gitvcs.isBranchBehindBase.mockResolvedValue(false);
    gitvcs.getBranchCommit.mockReturnValue(mockCommitHash);
    hostRules = await import('../../../util/host-rules');
    hostRules.clear();

    setBaseUrl('https://gitea.renovatebot.com/');

    delete process.env.RENOVATE_X_AUTODISCOVER_REPO_SORT;
    delete process.env.RENOVATE_X_AUTODISCOVER_REPO_ORDER;
  });

  function initFakePlatform(version = GITEA_VERSION): Promise<PlatformResult> {
    helper.getCurrentUser.mockResolvedValueOnce(mockUser);
    helper.getVersion.mockResolvedValueOnce(version);
    return gitea.initPlatform({ token: 'abc' });
  }

  function initFakeRepo(
    repo?: Partial<Repo>,
    config?: Partial<RepoParams>
  ): Promise<RepoResult> {
    helper.getRepo.mockResolvedValueOnce({ ...mockRepo, ...repo });

    return gitea.initRepo({
      repository: mockRepo.full_name,
      ...config,
    });
  }

  describe('initPlatform()', () => {
    it('should throw if no token', async () => {
      await expect(gitea.initPlatform({})).rejects.toThrow();
    });

    it('should throw if auth fails', async () => {
      helper.getCurrentUser.mockRejectedValueOnce(new Error());

      await expect(
        gitea.initPlatform({ token: 'some-token' })
      ).rejects.toThrow();
    });

    it('should support default endpoint', async () => {
      helper.getCurrentUser.mockResolvedValueOnce(mockUser);

      expect(
        await gitea.initPlatform({ token: 'some-token' })
      ).toMatchSnapshot();
    });

    it('should support custom endpoint', async () => {
      helper.getCurrentUser.mockResolvedValueOnce(mockUser);

      expect(
        await gitea.initPlatform({
          token: 'some-token',
          endpoint: 'https://gitea.renovatebot.com',
        })
      ).toMatchSnapshot();
    });

    it('should support custom endpoint including api path', async () => {
      helper.getCurrentUser.mockResolvedValueOnce(mockUser);

      expect(
        await gitea.initPlatform({
          token: 'some-token',
          endpoint: 'https://gitea.renovatebot.com/api/v1',
        })
      ).toMatchObject({
        endpoint: 'https://gitea.renovatebot.com/',
      });
    });

    it('should use username as author name if full name is missing', async () => {
      helper.getCurrentUser.mockResolvedValueOnce({
        ...mockUser,
        full_name: undefined,
      });

      expect(
        await gitea.initPlatform({ token: 'some-token' })
      ).toMatchSnapshot();
    });
  });

  describe('getRepos', () => {
    it('should propagate any other errors', async () => {
      helper.searchRepos.mockRejectedValueOnce(new Error('searchRepos()'));

      await expect(gitea.getRepos()).rejects.toThrow('searchRepos()');
    });

    it('should return an array of repos', async () => {
      helper.searchRepos.mockResolvedValueOnce(mockRepos);

      const repos = await gitea.getRepos();
      expect(repos).toEqual(['a/b', 'c/d']);
      expect(helper.searchRepos).toHaveBeenCalledWith({
        uid: undefined,
        archived: false,
      });
    });

    it('Sorts repos', async () => {
      process.env.RENOVATE_X_AUTODISCOVER_REPO_SORT = 'updated';
      process.env.RENOVATE_X_AUTODISCOVER_REPO_ORDER = 'desc';
      helper.searchRepos.mockResolvedValueOnce(mockRepos);

      const repos = await gitea.getRepos();
      expect(repos).toEqual(['a/b', 'c/d']);

      expect(helper.searchRepos).toHaveBeenCalledWith({
        uid: undefined,
        archived: false,
        sort: 'updated',
        order: 'desc',
      });
    });
  });

  describe('initRepo', () => {
    const initRepoCfg: RepoParams = {
      repository: mockRepo.full_name,
    };

    it('should propagate API errors', async () => {
      helper.getRepo.mockRejectedValueOnce(new Error('getRepo()'));

      await expect(gitea.initRepo(initRepoCfg)).rejects.toThrow('getRepo()');
    });

    it('should abort when repo is archived', async () => {
      await expect(initFakeRepo({ archived: true })).rejects.toThrow(
        REPOSITORY_ARCHIVED
      );
    });

    it('should abort when repo is mirrored', async () => {
      await expect(initFakeRepo({ mirror: true })).rejects.toThrow(
        REPOSITORY_MIRRORED
      );
    });

    it('should abort when repo is empty', async () => {
      await expect(initFakeRepo({ empty: true })).rejects.toThrow(
        REPOSITORY_EMPTY
      );
    });

    it('should abort when repo has insufficient permissions', async () => {
      await expect(
        initFakeRepo({
          permissions: {
            pull: false,
            push: false,
            admin: false,
          },
        })
      ).rejects.toThrow(REPOSITORY_ACCESS_FORBIDDEN);
    });

    it('should abort when repo has no available merge methods', async () => {
      await expect(initFakeRepo({ allow_rebase: false })).rejects.toThrow(
        REPOSITORY_BLOCKED
      );
    });

    it('should fall back to merge method "rebase-merge"', async () => {
      expect(
        await initFakeRepo({ allow_rebase: false, allow_rebase_explicit: true })
      ).toMatchSnapshot();
    });

    it('should fall back to merge method "squash"', async () => {
      expect(
        await initFakeRepo({ allow_rebase: false, allow_squash_merge: true })
      ).toMatchSnapshot();
    });

    it('should fall back to merge method "merge"', async () => {
      expect(
        await initFakeRepo({
          allow_rebase: false,
          allow_merge_commits: true,
        })
      ).toMatchSnapshot();
    });

    it('should use clone_url of repo if gitUrl is not specified', async () => {
      expect.assertions(1);

      helper.getRepo.mockResolvedValueOnce(mockRepo);
      const repoCfg: RepoParams = {
        repository: mockRepo.full_name,
      };
      await gitea.initRepo(repoCfg);

      expect(gitvcs.initRepo).toHaveBeenCalledWith(
        expect.objectContaining({ url: mockRepo.clone_url })
      );
    });

    it('should use clone_url of repo if gitUrl has value default', async () => {
      expect.assertions(1);

      helper.getRepo.mockResolvedValueOnce(mockRepo);
      const repoCfg: RepoParams = {
        repository: mockRepo.full_name,
        gitUrl: 'default',
      };
      await gitea.initRepo(repoCfg);

      expect(gitvcs.initRepo).toHaveBeenCalledWith(
        expect.objectContaining({ url: mockRepo.clone_url })
      );
    });

    it('should use ssh_url of repo if gitUrl has value ssh', async () => {
      expect.assertions(1);

      helper.getRepo.mockResolvedValueOnce(mockRepo);
      const repoCfg: RepoParams = {
        repository: mockRepo.full_name,
        gitUrl: 'ssh',
      };
      await gitea.initRepo(repoCfg);

      expect(gitvcs.initRepo).toHaveBeenCalledWith(
        expect.objectContaining({ url: mockRepo.ssh_url })
      );
    });

    it('should abort when gitUrl has value ssh but ssh_url is empty', async () => {
      expect.assertions(1);

      helper.getRepo.mockResolvedValueOnce({ ...mockRepo, ssh_url: undefined });
      const repoCfg: RepoParams = {
        repository: mockRepo.full_name,
        gitUrl: 'ssh',
      };

      await expect(gitea.initRepo(repoCfg)).rejects.toThrow(
        CONFIG_GIT_URL_UNAVAILABLE
      );
    });

    it('should use generated url of repo if gitUrl has value endpoint', async () => {
      expect.assertions(1);

      helper.getRepo.mockResolvedValueOnce(mockRepo);
      const repoCfg: RepoParams = {
        repository: mockRepo.full_name,
        gitUrl: 'endpoint',
      };
      await gitea.initRepo(repoCfg);

      expect(gitvcs.initRepo).toHaveBeenCalledWith(
        expect.objectContaining({
          url: `https://gitea.com/${mockRepo.full_name}.git`,
        })
      );
    });

    it('should abort when clone_url is empty', async () => {
      expect.assertions(1);

      helper.getRepo.mockResolvedValueOnce({
        ...mockRepo,
        clone_url: undefined,
      });
      const repoCfg: RepoParams = {
        repository: mockRepo.full_name,
      };

      await expect(gitea.initRepo(repoCfg)).rejects.toThrow(
        CONFIG_GIT_URL_UNAVAILABLE
      );
    });

    it('should use given access token if gitUrl has value endpoint', async () => {
      expect.assertions(1);

      const token = 'abc';
      hostRules.add({
        hostType: 'gitea',
        matchHost: 'https://gitea.com/',
        token,
      });

      helper.getRepo.mockResolvedValueOnce(mockRepo);
      const repoCfg: RepoParams = {
        repository: mockRepo.full_name,
        gitUrl: 'endpoint',
      };
      await gitea.initRepo(repoCfg);

      const url = new URL(`${mockRepo.clone_url}`);
      url.username = token;
      expect(gitvcs.initRepo).toHaveBeenCalledWith(
        expect.objectContaining({
          url: `https://${token}@gitea.com/${mockRepo.full_name}.git`,
        })
      );
    });

    it('should use given access token if gitUrl is not specified', async () => {
      expect.assertions(1);

      const token = 'abc';
      hostRules.add({
        hostType: 'gitea',
        matchHost: 'https://gitea.com/',
        token,
      });

      helper.getRepo.mockResolvedValueOnce(mockRepo);
      const repoCfg: RepoParams = {
        repository: mockRepo.full_name,
      };
      await gitea.initRepo(repoCfg);

      const url = new URL(`${mockRepo.clone_url}`);
      url.username = token;
      expect(gitvcs.initRepo).toHaveBeenCalledWith(
        expect.objectContaining({ url: url.toString() })
      );
    });

    it('should abort when clone_url is not valid', async () => {
      expect.assertions(1);

      helper.getRepo.mockResolvedValueOnce({
        ...mockRepo,
        clone_url: 'abc',
      });
      const repoCfg: RepoParams = {
        repository: mockRepo.full_name,
      };

      await expect(gitea.initRepo(repoCfg)).rejects.toThrow(
        CONFIG_GIT_URL_UNAVAILABLE
      );
    });
  });

  describe('setBranchStatus', () => {
    const setBranchStatus = async (bsc?: Partial<BranchStatusConfig>) => {
      await initFakeRepo();
      await gitea.setBranchStatus({
        branchName: 'some-branch',
        state: 'green',
        context: 'some-context',
        description: 'some-description',
        ...bsc,
      });
    };

    it('should create a new commit status', async () => {
      await setBranchStatus();

      expect(helper.createCommitStatus).toHaveBeenCalledTimes(1);
      expect(helper.createCommitStatus).toHaveBeenCalledWith(
        mockRepo.full_name,
        mockCommitHash,
        {
          state: 'success',
          context: 'some-context',
          description: 'some-description',
        }
      );
    });

    it('should default to pending state', async () => {
      await setBranchStatus({ state: undefined });

      expect(helper.createCommitStatus).toHaveBeenCalledTimes(1);
      expect(helper.createCommitStatus).toHaveBeenCalledWith(
        mockRepo.full_name,
        mockCommitHash,
        {
          state: 'pending',
          context: 'some-context',
          description: 'some-description',
        }
      );
    });

    it('should include url if specified', async () => {
      await setBranchStatus({ url: 'some-url' });

      expect(helper.createCommitStatus).toHaveBeenCalledTimes(1);
      expect(helper.createCommitStatus).toHaveBeenCalledWith(
        mockRepo.full_name,
        mockCommitHash,
        {
          state: 'success',
          context: 'some-context',
          description: 'some-description',
          target_url: 'some-url',
        }
      );
    });

    it('should gracefully fail with warning', async () => {
      helper.createCommitStatus.mockRejectedValueOnce(new Error());
      await setBranchStatus();

      expect(logger.warn).toHaveBeenCalledTimes(1);
    });
  });

  describe('getBranchStatus', () => {
    const getBranchStatus = async (state: string): Promise<BranchStatus> => {
      await initFakeRepo();
      helper.getCombinedCommitStatus.mockResolvedValueOnce(
        partial<CombinedCommitStatus>({
          worstStatus: state as CommitStatusType,
        })
      );

      return gitea.getBranchStatus('some-branch', true);
    };

    it('should return yellow for unknown result', async () => {
      expect(await getBranchStatus('unknown')).toBe('yellow');
    });

    it('should return pending state for pending result', async () => {
      expect(await getBranchStatus('pending')).toBe('yellow');
    });

    it('should return success state for success result', async () => {
      expect(await getBranchStatus('success')).toBe('green');
    });

    it('should return null for all other results', async () => {
      expect(await getBranchStatus('invalid')).toBe('yellow');
    });

    it('should abort when branch status returns 404', async () => {
      helper.getCombinedCommitStatus.mockRejectedValueOnce({ statusCode: 404 });

      await expect(gitea.getBranchStatus('some-branch', true)).rejects.toThrow(
        REPOSITORY_CHANGED
      );
    });

    it('should propagate any other errors', async () => {
      helper.getCombinedCommitStatus.mockRejectedValueOnce(
        new Error('getCombinedCommitStatus()')
      );

      await expect(gitea.getBranchStatus('some-branch', true)).rejects.toThrow(
        'getCombinedCommitStatus()'
      );
    });

    it('should treat internal checks as success', async () => {
      helper.getCombinedCommitStatus.mockResolvedValueOnce({
        worstStatus: 'success',
        statuses: [
          {
            id: 1,
            status: 'success',
            context: 'renovate/stability-days',
            description: 'internal check',
            target_url: '',
            created_at: '',
          },
        ],
      });
      expect(await gitea.getBranchStatus('some-branch', true)).toBe('green');
    });

    it('should not treat internal checks as success', async () => {
      await initFakeRepo();
      helper.getCombinedCommitStatus.mockResolvedValueOnce(
        partial<CombinedCommitStatus>({
          worstStatus: 'success',
          statuses: [
            {
              id: 1,
              status: 'success',
              context: 'renovate/stability-days',
              description: 'internal check',
              target_url: '',
              created_at: '',
            },
          ],
        })
      );
      expect(await gitea.getBranchStatus('some-branch', false)).toBe('yellow');
    });
  });

  describe('getBranchStatusCheck', () => {
    it('should return null with no results', async () => {
      helper.getCombinedCommitStatus.mockResolvedValueOnce(
        partial<CombinedCommitStatus>({
          statuses: [],
        })
      );

      expect(
        await gitea.getBranchStatusCheck('some-branch', 'some-context')
      ).toBeNull();
    });

    it('should return null with no matching results', async () => {
      helper.getCombinedCommitStatus.mockResolvedValueOnce(
        partial<CombinedCommitStatus>({
          statuses: [partial<CommitStatus>({ context: 'other-context' })],
        })
      );

      expect(
        await gitea.getBranchStatusCheck('some-branch', 'some-context')
      ).toBeNull();
    });

    it('should return yellow with unknown status', async () => {
      helper.getCombinedCommitStatus.mockResolvedValueOnce(
        partial<CombinedCommitStatus>({
          statuses: [
            partial<CommitStatus>({
              context: 'some-context',
            }),
          ],
        })
      );

      expect(
        await gitea.getBranchStatusCheck('some-branch', 'some-context')
      ).toBe('yellow');
    });

    it('should return green of matching result', async () => {
      helper.getCombinedCommitStatus.mockResolvedValueOnce(
        partial<CombinedCommitStatus>({
          statuses: [
            partial<CommitStatus>({
              status: 'success',
              context: 'some-context',
            }),
          ],
        })
      );

      expect(
        await gitea.getBranchStatusCheck('some-branch', 'some-context')
      ).toBe('green');
    });
  });

  describe('getPrList', () => {
    it('should return list of pull requests', async () => {
      helper.searchPRs.mockResolvedValueOnce(mockPRs);
      await initFakeRepo();

      const res = await gitea.getPrList();
      expect(res).toHaveLength(mockPRs.length);
      expect(res).toMatchSnapshot();
    });

    it('should filter list by creator', async () => {
      helper.getCurrentUser.mockResolvedValueOnce(mockUser);

      expect(
        await gitea.initPlatform({ token: 'some-token' })
      ).toMatchSnapshot();

      await initFakeRepo();

      helper.searchPRs.mockResolvedValueOnce([
        partial<PR>({
          number: 3,
          title: 'Third-party PR',
          body: 'other random pull request',
          state: 'open',
          diff_url: 'https://gitea.renovatebot.com/some/repo/pulls/3.diff',
          created_at: '2011-08-18T22:30:38Z',
          closed_at: '2016-01-09T10:03:21Z',
          mergeable: true,
          base: { ref: 'third-party-base-branch' },
          head: {
            label: 'other-head-branch',
            sha: 'other-head-sha',
            repo: partial<Repo>({ full_name: mockRepo.full_name }),
          },
          user: { username: 'not-renovate' },
        }),
        ...mockPRs.map((pr) => ({ ...pr, user: { username: 'renovate' } })),
      ]);

      const res = await gitea.getPrList();
      expect(res).toHaveLength(mockPRs.length);
      expect(res).toMatchSnapshot();
    });

    it('should cache results after first query', async () => {
      helper.searchPRs.mockResolvedValueOnce(mockPRs);
      await initFakeRepo();

      const res1 = await gitea.getPrList();
      const res2 = await gitea.getPrList();
      expect(res1).toEqual(res2);
      expect(helper.searchPRs).toHaveBeenCalledTimes(1);
    });
  });

  describe('getPr', () => {
    it('should return enriched pull request which exists if open', async () => {
      const mockPR = mockPRs[0];
      helper.searchPRs.mockResolvedValueOnce(mockPRs);
      helper.getBranch.mockResolvedValueOnce(
        partial<Branch>({
          commit: {
            id: mockCommitHash,
            author: partial<CommitUser>({
              email: 'renovate@whitesourcesoftware.com',
            }),
          },
        })
      );
      await initFakeRepo();

      const res = await gitea.getPr(mockPR.number);
      expect(res).toHaveProperty('number', mockPR.number);
      expect(res).toMatchSnapshot();
    });

    it('should fallback to direct fetching if cache fails', async () => {
      const mockPR = mockPRs[0];
      helper.searchPRs.mockResolvedValueOnce([]);
      helper.getPR.mockResolvedValueOnce({ ...mockPR, mergeable: false });
      await initFakeRepo();

      const res = await gitea.getPr(mockPR.number);
      expect(res).toHaveProperty('number', mockPR.number);
      expect(res).toMatchSnapshot();
      expect(helper.getPR).toHaveBeenCalledTimes(1);
    });

    it('should return null for missing pull request', async () => {
      helper.searchPRs.mockResolvedValueOnce(mockPRs);
      await initFakeRepo();

      expect(await gitea.getPr(42)).toBeNull();
    });

    it('should block modified pull request for rebasing', async () => {
      const mockPR = mockPRs[0];
      helper.searchPRs.mockResolvedValueOnce(mockPRs);
      await initFakeRepo();

      const res = await gitea.getPr(mockPR.number);
      expect(res).toHaveProperty('number', mockPR.number);
    });
  });

  describe('findPr', () => {
    it('should find pull request without title or state', async () => {
      const mockPR = mockPRs[0];
      helper.searchPRs.mockResolvedValueOnce(mockPRs);
      await initFakeRepo();

      const res = await gitea.findPr({ branchName: mockPR.head.label });
      expect(res).toHaveProperty('sourceBranch', mockPR.head.label);
    });

    it('should find pull request with title', async () => {
      const mockPR = mockPRs[0];
      helper.searchPRs.mockResolvedValueOnce(mockPRs);
      await initFakeRepo();

      const res = await gitea.findPr({
        branchName: mockPR.head.label,
        prTitle: mockPR.title,
      });
      expect(res).toHaveProperty('sourceBranch', mockPR.head.label);
      expect(res).toHaveProperty('title', mockPR.title);
    });

    it('should find pull request with state', async () => {
      const mockPR = mockPRs[1];
      helper.searchPRs.mockResolvedValueOnce(mockPRs);
      await initFakeRepo();

      const res = await gitea.findPr({
        branchName: mockPR.head.label,
        state: mockPR.state,
      });
      expect(res).toHaveProperty('sourceBranch', mockPR.head.label);
      expect(res).toHaveProperty('state', mockPR.state);
    });

    it('should not find pull request with inverted state', async () => {
      const mockPR = mockPRs[1];
      helper.searchPRs.mockResolvedValueOnce(mockPRs);
      await initFakeRepo();

      expect(
        await gitea.findPr({
          branchName: mockPR.head.label,
          state: `!${mockPR.state as PrState}` as never, // wrong argument being passed intentionally
        })
      ).toBeNull();
    });

    it('should find pull request with title and state', async () => {
      const mockPR = mockPRs[1];
      helper.searchPRs.mockResolvedValueOnce(mockPRs);
      await initFakeRepo();

      const res = await gitea.findPr({
        branchName: mockPR.head.label,
        prTitle: mockPR.title,
        state: mockPR.state,
      });
      expect(res).toHaveProperty('sourceBranch', mockPR.head.label);
      expect(res).toHaveProperty('title', mockPR.title);
      expect(res).toHaveProperty('state', mockPR.state);
    });

    it('should find pull request with draft', async () => {
      const mockPR = mockPRs[2];
      helper.searchPRs.mockResolvedValueOnce(mockPRs);
      await initFakeRepo();

      const res = await gitea.findPr({
        branchName: mockPR.head.label,
        prTitle: 'Draft PR',
        state: mockPR.state,
      });
      expect(res).toHaveProperty('sourceBranch', mockPR.head.label);
      expect(res).toHaveProperty('title', 'Draft PR');
      expect(res).toHaveProperty('state', mockPR.state);
    });

    it('should return null for missing pull request', async () => {
      helper.searchPRs.mockResolvedValueOnce(mockPRs);
      await initFakeRepo();

      expect(await gitea.findPr({ branchName: 'missing' })).toBeNull();
    });
  });

  describe('createPr', () => {
    const mockNewPR: MockPr = {
      number: 42,
      state: 'open',
      head: {
        label: 'pr-branch',
        sha: mockCommitHash,
        repo: partial<Repo>({ full_name: mockRepo.full_name }),
      },
      base: {
        ref: mockRepo.default_branch,
      },
      diff_url: 'https://gitea.renovatebot.com/some/repo/pulls/42.diff',
      title: 'pr-title',
      body: 'pr-body',
      mergeable: true,
      created_at: '2014-04-01T05:14:20Z',
      closed_at: '2017-12-28T12:17:48Z',
    };

    it('should use base branch by default', async () => {
      helper.createPR.mockResolvedValueOnce({
        ...mockNewPR,
        base: { ref: 'devel' },
      });

      await initFakeRepo();
      const res = await gitea.createPr({
        sourceBranch: mockNewPR.head.label,
        targetBranch: 'devel',
        prTitle: mockNewPR.title,
        prBody: mockNewPR.body,
      });

      expect(res).toHaveProperty('number', mockNewPR.number);
      expect(res).toHaveProperty('targetBranch', 'devel');
      expect(res).toMatchSnapshot();
      expect(helper.createPR).toHaveBeenCalledTimes(1);
      expect(helper.createPR).toHaveBeenCalledWith(mockRepo.full_name, {
        base: 'devel',
        head: mockNewPR.head.label,
        title: mockNewPR.title,
        body: mockNewPR.body,
        labels: [],
      });
    });

    it('should use default branch if requested', async () => {
      helper.createPR.mockResolvedValueOnce(mockNewPR);

      await initFakeRepo();
      const res = await gitea.createPr({
        sourceBranch: mockNewPR.head.label,
        targetBranch: 'master',
        prTitle: mockNewPR.title,
        prBody: mockNewPR.body,
        draftPR: true,
      });

      expect(res).toHaveProperty('number', mockNewPR.number);
      expect(res).toHaveProperty('targetBranch', mockNewPR.base.ref);
      expect(res).toMatchSnapshot();
      expect(helper.createPR).toHaveBeenCalledTimes(1);
      expect(helper.createPR).toHaveBeenCalledWith(mockRepo.full_name, {
        base: mockNewPR.base.ref,
        head: mockNewPR.head.label,
        title: `WIP: ${mockNewPR.title}`,
        body: mockNewPR.body,
        labels: [],
      });
    });

    it('should resolve and apply optional labels to pull request', async () => {
      helper.createPR.mockResolvedValueOnce(mockNewPR);
      helper.getRepoLabels.mockResolvedValueOnce(mockRepoLabels);
      helper.getOrgLabels.mockResolvedValueOnce(mockOrgLabels);

      const mockLabels = mockRepoLabels.concat(mockOrgLabels);

      await initFakeRepo();
      await gitea.createPr({
        sourceBranch: mockNewPR.head.label,
        targetBranch: 'master',
        prTitle: mockNewPR.title,
        prBody: mockNewPR.body,
        labels: mockLabels.map((l) => l.name),
      });

      expect(helper.createPR).toHaveBeenCalledTimes(1);
      expect(helper.createPR).toHaveBeenCalledWith(mockRepo.full_name, {
        base: mockNewPR.base.ref,
        head: mockNewPR.head.label,
        title: mockNewPR.title,
        body: mockNewPR.body,
        labels: mockLabels.map((l) => l.id),
      });
    });

    it('should ensure new pull request gets added to cached pull requests', async () => {
      helper.searchPRs.mockResolvedValueOnce(mockPRs);
      helper.createPR.mockResolvedValueOnce(mockNewPR);

      await initFakeRepo();
      await gitea.getPrList();
      await gitea.createPr({
        sourceBranch: mockNewPR.head.label,
        targetBranch: 'master',
        prTitle: mockNewPR.title,
        prBody: mockNewPR.body,
      });
      const res = gitea.getPr(mockNewPR.number);

      expect(res).not.toBeNull();
      expect(helper.searchPRs).toHaveBeenCalledTimes(1);
    });

    it('should attempt to resolve 409 conflict error (w/o update)', async () => {
      helper.createPR.mockRejectedValueOnce({ statusCode: 409 });
      helper.searchPRs.mockResolvedValueOnce([mockNewPR]);

      await initFakeRepo();
      const res = await gitea.createPr({
        sourceBranch: mockNewPR.head.label,
        targetBranch: 'master',
        prTitle: mockNewPR.title,
        prBody: mockNewPR.body,
      });

      expect(res).toHaveProperty('number', mockNewPR.number);
    });

    it('should attempt to resolve 409 conflict error (w/ update)', async () => {
      helper.createPR.mockRejectedValueOnce({ statusCode: 409 });
      helper.searchPRs.mockResolvedValueOnce([mockNewPR]);

      await initFakeRepo();
      const res = await gitea.createPr({
        sourceBranch: mockNewPR.head.label,
        targetBranch: 'master',
        prTitle: 'new-title',
        prBody: 'new-body',
      });

      expect(res).toHaveProperty('number', mockNewPR.number);
      expect(helper.updatePR).toHaveBeenCalledTimes(1);
      expect(helper.updatePR).toHaveBeenCalledWith(
        mockRepo.full_name,
        mockNewPR.number,
        { title: 'new-title', body: 'new-body' }
      );
    });

    it('should abort when response for created pull request is invalid', async () => {
      helper.createPR.mockResolvedValueOnce(partial<PR>());

      await initFakeRepo();
      await expect(
        gitea.createPr({
          sourceBranch: mockNewPR.head.label,
          targetBranch: 'master',
          prTitle: mockNewPR.title,
          prBody: mockNewPR.body,
        })
      ).rejects.toThrow();
    });

    it('should use platform automerge', async () => {
      helper.createPR.mockResolvedValueOnce(mockNewPR);
      await initFakePlatform('1.17.0');
      await initFakeRepo();
      const res = await gitea.createPr({
        sourceBranch: mockNewPR.head.label,
        targetBranch: 'master',
        prTitle: mockNewPR.title,
        prBody: mockNewPR.body,
        platformOptions: { usePlatformAutomerge: true },
      });

      expect(res).toHaveProperty('number', mockNewPR.number);
      expect(res).toHaveProperty('targetBranch', mockNewPR.base.ref);

      expect(helper.createPR).toHaveBeenCalledTimes(1);
      expect(helper.createPR).toHaveBeenCalledWith(mockRepo.full_name, {
        base: mockNewPR.base.ref,
        head: mockNewPR.head.label,
        title: mockNewPR.title,
        body: mockNewPR.body,
        labels: [],
      });
      expect(helper.mergePR).toHaveBeenCalledWith(
        mockRepo.full_name,
        mockNewPR.number,
        {
          Do: 'rebase',
          merge_when_checks_succeed: true,
        }
      );
    });

    it('continues on platform automerge error', async () => {
      helper.createPR.mockResolvedValueOnce(mockNewPR);
      await initFakePlatform('1.17.0');
      await initFakeRepo();
      helper.mergePR.mockRejectedValueOnce(new Error('fake'));
      const res = await gitea.createPr({
        sourceBranch: mockNewPR.head.label,
        targetBranch: 'master',
        prTitle: mockNewPR.title,
        prBody: mockNewPR.body,
        platformOptions: { usePlatformAutomerge: true },
      });

      expect(res).toHaveProperty('number', mockNewPR.number);
      expect(res).toHaveProperty('targetBranch', mockNewPR.base.ref);

      expect(helper.createPR).toHaveBeenCalledTimes(1);
      expect(helper.createPR).toHaveBeenCalledWith(mockRepo.full_name, {
        base: mockNewPR.base.ref,
        head: mockNewPR.head.label,
        title: mockNewPR.title,
        body: mockNewPR.body,
        labels: [],
      });
      expect(helper.mergePR).toHaveBeenCalledWith(
        mockRepo.full_name,
        mockNewPR.number,
        {
          Do: 'rebase',
          merge_when_checks_succeed: true,
        }
      );
    });

    it('continues if platform automerge is not supported', async () => {
      helper.createPR.mockResolvedValueOnce(mockNewPR);
      await initFakeRepo();
      const res = await gitea.createPr({
        sourceBranch: mockNewPR.head.label,
        targetBranch: 'master',
        prTitle: mockNewPR.title,
        prBody: mockNewPR.body,
        platformOptions: { usePlatformAutomerge: true },
      });

      expect(res).toHaveProperty('number', mockNewPR.number);
      expect(res).toHaveProperty('targetBranch', mockNewPR.base.ref);

      expect(helper.createPR).toHaveBeenCalledTimes(1);
      expect(helper.createPR).toHaveBeenCalledWith(mockRepo.full_name, {
        base: mockNewPR.base.ref,
        head: mockNewPR.head.label,
        title: mockNewPR.title,
        body: mockNewPR.body,
        labels: [],
      });
      expect(helper.mergePR).not.toHaveBeenCalled();
    });
  });

  describe('updatePr', () => {
    it('should update pull request with title', async () => {
      helper.searchPRs.mockResolvedValueOnce(mockPRs);
      await initFakeRepo();
      await gitea.updatePr({ number: 1, prTitle: 'New Title' });

      expect(helper.updatePR).toHaveBeenCalledTimes(1);
      expect(helper.updatePR).toHaveBeenCalledWith(mockRepo.full_name, 1, {
        title: 'New Title',
      });
    });

    it('should update pull target branch', async () => {
      helper.searchPRs.mockResolvedValueOnce(mockPRs);
      await initFakeRepo();
      await gitea.updatePr({
        number: 1,
        prTitle: 'New Title',
        targetBranch: 'New Base',
      });

      expect(helper.updatePR).toHaveBeenCalledTimes(1);
      expect(helper.updatePR).toHaveBeenCalledWith(mockRepo.full_name, 1, {
        title: 'New Title',
        base: 'New Base',
      });
    });

    it('should update pull request with title and body', async () => {
      helper.searchPRs.mockResolvedValueOnce(mockPRs);
      await initFakeRepo();
      await gitea.updatePr({
        number: 1,
        prTitle: 'New Title',
        prBody: 'New Body',
      });

      expect(helper.updatePR).toHaveBeenCalledTimes(1);
      expect(helper.updatePR).toHaveBeenCalledWith(mockRepo.full_name, 1, {
        title: 'New Title',
        body: 'New Body',
      });
    });

    it('should update pull request with draft', async () => {
      helper.searchPRs.mockResolvedValueOnce(mockPRs);
      await initFakeRepo();
      await gitea.updatePr({
        number: 3,
        prTitle: 'New Title',
        prBody: 'New Body',
      });

      expect(helper.updatePR).toHaveBeenCalledTimes(1);
      expect(helper.updatePR).toHaveBeenCalledWith(mockRepo.full_name, 3, {
        title: 'WIP: New Title',
        body: 'New Body',
      });
    });

    it('should close pull request', async () => {
      helper.searchPRs.mockResolvedValueOnce(mockPRs);
      await initFakeRepo();
      await gitea.updatePr({
        number: 1,
        prTitle: 'New Title',
        prBody: 'New Body',
        state: 'closed',
      });

      expect(helper.updatePR).toHaveBeenCalledWith(mockRepo.full_name, 1, {
        title: 'New Title',
        body: 'New Body',
        state: 'closed',
      });
    });
  });

  describe('mergePr', () => {
    it('should return true when merging succeeds', async () => {
      await initFakeRepo();

      expect(
        await gitea.mergePr({
          branchName: 'some-branch',
          id: 1,
        })
      ).toBe(true);
      expect(helper.mergePR).toHaveBeenCalledTimes(1);
      expect(helper.mergePR).toHaveBeenCalledWith(mockRepo.full_name, 1, {
        Do: 'rebase',
      });
    });

    it('should return false when merging fails', async () => {
      helper.mergePR.mockRejectedValueOnce(new Error());
      await initFakeRepo();

      expect(
        await gitea.mergePr({
          branchName: 'some-branch',
          id: 1,
          strategy: 'squash',
        })
      ).toBe(false);
    });
  });

  describe('getIssue', () => {
    it('should return the issue', async () => {
      const mockIssue = mockIssues.find((i) => i.number === 1)!;
      helper.getIssue.mockResolvedValueOnce(mockIssue);
      await initFakeRepo();

      expect(await gitea.getIssue?.(mockIssue.number)).toHaveProperty(
        'number',
        mockIssue.number
      );
    });
  });

  describe('findIssue', () => {
    it('should return existing open issue', async () => {
      const mockIssue = mockIssues.find((i) => i.title === 'open-issue')!;
      helper.searchIssues.mockResolvedValueOnce(mockIssues);
      helper.getIssue.mockResolvedValueOnce(mockIssue);
      await initFakeRepo();

      expect(await gitea.findIssue(mockIssue.title)).toHaveProperty(
        'number',
        mockIssue.number
      );
    });

    it('should not return existing closed issue', async () => {
      const mockIssue = mockIssues.find((i) => i.title === 'closed-issue')!;
      helper.searchIssues.mockResolvedValueOnce(mockIssues);
      await initFakeRepo();

      expect(await gitea.findIssue(mockIssue.title)).toBeNull();
    });

    it('should return null for missing issue', async () => {
      helper.searchIssues.mockResolvedValueOnce(mockIssues);
      await initFakeRepo();

      expect(await gitea.findIssue('missing')).toBeNull();
    });
  });

  describe('ensureIssue', () => {
    it('should create issue if not found', async () => {
      const mockIssue = {
        title: 'new-title',
        body: 'new-body',
        shouldReOpen: false,
        once: false,
      };

      helper.searchIssues.mockResolvedValueOnce(mockIssues);
      helper.createIssue.mockResolvedValueOnce(partial<Issue>({ number: 42 }));

      await initFakeRepo();
      const res = await gitea.ensureIssue(mockIssue);

      expect(res).toBe('created');
      expect(helper.createIssue).toHaveBeenCalledTimes(1);
      expect(helper.createIssue).toHaveBeenCalledWith(mockRepo.full_name, {
        body: mockIssue.body,
        title: mockIssue.title,
      });
    });

    it('should create issue with the correct labels', async () => {
      const mockIssue: EnsureIssueConfig = {
        title: 'new-title',
        body: 'new-body',
        shouldReOpen: false,
        once: false,
        labels: ['Renovate', 'Maintenance'],
      };
      const mockLabels: Label[] = [
        partial<Label>({ id: 1, name: 'Renovate' }),
        partial<Label>({ id: 3, name: 'Maintenance' }),
      ];

      helper.getRepoLabels.mockResolvedValueOnce(partial(mockLabels));
      helper.getOrgLabels.mockResolvedValueOnce([]);

      helper.searchIssues.mockResolvedValueOnce(mockIssues);
      helper.createIssue.mockResolvedValueOnce(partial<Issue>({ number: 42 }));

      await initFakeRepo();
      const res = await gitea.ensureIssue(mockIssue);

      expect(res).toBe('created');
      expect(helper.createIssue).toHaveBeenCalledTimes(1);
      expect(helper.createIssue).toHaveBeenCalledWith(mockRepo.full_name, {
        body: mockIssue.body,
        title: mockIssue.title,
        labels: [1, 3],
      });
    });

    it('should not reopen closed issue by default', async () => {
      const closedIssue = mockIssues.find((i) => i.title === 'closed-issue')!;
      helper.searchIssues.mockResolvedValueOnce(mockIssues);
      helper.updateIssue.mockResolvedValueOnce(closedIssue);

      await initFakeRepo();
      const res = await gitea.ensureIssue({
        title: closedIssue.title,
        body: closedIssue.body,
        shouldReOpen: false,
        once: false,
      });

      expect(res).toBe('updated');
      expect(helper.updateIssue).toHaveBeenCalledTimes(1);
      expect(helper.updateIssue).toHaveBeenCalledWith(
        mockRepo.full_name,
        closedIssue.number,
        {
          body: closedIssue.body,
          state: closedIssue.state,
          title: 'closed-issue',
        }
      );
    });

    it('should not update labels when not necessary', async () => {
      const mockLabels: Label[] = [
        partial<Label>({ id: 1, name: 'Renovate' }),
        partial<Label>({ id: 3, name: 'Maintenance' }),
      ];
      const mockIssue: Issue = {
        number: 10,
        title: 'label-issue',
        body: 'label-body',
        assignees: [],
        labels: mockLabels,
        state: 'open',
      };

      helper.getRepoLabels.mockResolvedValueOnce(partial(mockLabels));
      helper.getOrgLabels.mockResolvedValueOnce([]);
      helper.searchIssues.mockResolvedValueOnce([mockIssue]);
      helper.updateIssue.mockResolvedValueOnce(mockIssue);

      await initFakeRepo();
      const res = await gitea.ensureIssue({
        title: mockIssue.title,
        body: 'new-body',
        labels: ['Renovate', 'Maintenance'],
      });

      expect(res).toBe('updated');
      expect(helper.updateIssue).toHaveBeenCalledTimes(1);
      expect(helper.updateIssueLabels).toHaveBeenCalledTimes(0);
    });

    it('should update labels when missing', async () => {
      const mockLabels: Label[] = [
        partial<Label>({ id: 1, name: 'Renovate' }),
        partial<Label>({ id: 3, name: 'Maintenance' }),
      ];
      const mockIssue: Issue = {
        number: 10,
        title: 'label-issue',
        body: 'label-body',
        assignees: [],
        labels: [mockLabels[0]],
        state: 'open',
      };

      helper.getRepoLabels.mockResolvedValueOnce(partial(mockLabels));
      helper.getOrgLabels.mockResolvedValueOnce([]);
      helper.searchIssues.mockResolvedValueOnce([mockIssue]);
      helper.updateIssue.mockResolvedValueOnce(mockIssue);

      await initFakeRepo();
      const res = await gitea.ensureIssue({
        title: mockIssue.title,
        body: 'new-body',
        labels: ['Renovate', 'Maintenance'],
      });

      expect(res).toBe('updated');
      expect(helper.updateIssue).toHaveBeenCalledTimes(1);
      expect(helper.updateIssueLabels).toHaveBeenCalledTimes(1);
      expect(helper.updateIssueLabels).toHaveBeenCalledWith(
        mockRepo.full_name,
        mockIssue.number,
        {
          labels: [1, 3],
        }
      );
    });

    it('should reset labels when others have been set', async () => {
      const mockLabels: Label[] = [
        partial<Label>({ id: 1, name: 'Renovate' }),
        partial<Label>({ id: 2, name: 'Other label' }),
        partial<Label>({ id: 3, name: 'Maintenance' }),
      ];
      const mockIssue: Issue = {
        number: 10,
        title: 'label-issue',
        body: 'label-body',
        assignees: [],
        labels: mockLabels,
        state: 'open',
      };

      helper.getRepoLabels.mockResolvedValueOnce(partial(mockLabels));
      helper.getOrgLabels.mockResolvedValueOnce([]);
      helper.searchIssues.mockResolvedValueOnce([mockIssue]);
      helper.updateIssue.mockResolvedValueOnce(mockIssue);

      await initFakeRepo();
      const res = await gitea.ensureIssue({
        title: mockIssue.title,
        body: 'new-body',
        labels: ['Renovate', 'Maintenance'],
      });

      expect(res).toBe('updated');
      expect(helper.updateIssue).toHaveBeenCalledTimes(1);
      expect(helper.updateIssueLabels).toHaveBeenCalledTimes(1);
      expect(helper.updateIssueLabels).toHaveBeenCalledWith(
        mockRepo.full_name,
        mockIssue.number,
        {
          labels: [1, 3],
        }
      );
    });

    it('should reopen closed issue if desired', async () => {
      const closedIssue = mockIssues.find((i) => i.title === 'closed-issue')!;
      helper.searchIssues.mockResolvedValueOnce(mockIssues);
      helper.updateIssue.mockResolvedValueOnce(closedIssue);

      await initFakeRepo();
      const res = await gitea.ensureIssue({
        title: closedIssue.title,
        body: closedIssue.body,
        shouldReOpen: true,
        once: false,
      });

      expect(res).toBe('updated');
      expect(helper.updateIssue).toHaveBeenCalledTimes(1);
      expect(helper.updateIssue).toHaveBeenCalledWith(
        mockRepo.full_name,
        closedIssue.number,
        {
          body: closedIssue.body,
          state: 'open',
          title: 'closed-issue',
        }
      );
    });

    it('should not update existing closed issue if desired', async () => {
      const closedIssue = mockIssues.find((i) => i.title === 'closed-issue')!;
      helper.searchIssues.mockResolvedValueOnce(mockIssues);

      await initFakeRepo();
      const res = await gitea.ensureIssue({
        title: closedIssue.title,
        body: closedIssue.body,
        shouldReOpen: false,
        once: true,
      });

      expect(res).toBeNull();
      expect(helper.updateIssue).not.toHaveBeenCalled();
    });

    it('should close all open duplicate issues except first one when updating', async () => {
      const duplicates = mockIssues.filter(
        (i) => i.title === 'duplicate-issue'
      );
      const firstDuplicate = duplicates[0];
      helper.searchIssues.mockResolvedValueOnce(duplicates);

      await initFakeRepo();
      const res = await gitea.ensureIssue({
        title: firstDuplicate.title,
        body: firstDuplicate.body,
        shouldReOpen: false,
        once: false,
      });

      expect(res).toBeNull();
      expect(helper.closeIssue).toHaveBeenCalledTimes(duplicates.length - 1);
      for (const issue of duplicates) {
        if (issue.number !== firstDuplicate.number) {
          // eslint-disable-next-line jest/no-conditional-expect
          expect(helper.closeIssue).toHaveBeenCalledWith(
            mockRepo.full_name,
            issue.number
          );
        }
      }
      expect(helper.updateIssue).not.toHaveBeenCalled();
    });

    it('should reset issue cache when creating an issue', async () => {
      helper.searchIssues.mockResolvedValueOnce(mockIssues);
      helper.searchIssues.mockResolvedValueOnce(mockIssues);
      helper.createIssue.mockResolvedValueOnce(partial<Issue>({ number: 42 }));

      await initFakeRepo();
      await gitea.ensureIssue({
        title: 'new-title',
        body: 'new-body',
        shouldReOpen: false,
        once: false,
      });
      await gitea.getIssueList();

      expect(helper.searchIssues).toHaveBeenCalledTimes(2);
    });

    it('should gracefully fail with warning', async () => {
      helper.searchIssues.mockRejectedValueOnce(new Error());
      await initFakeRepo();
      await gitea.ensureIssue({
        title: 'new-title',
        body: 'new-body',
        shouldReOpen: false,
        once: false,
      });

      expect(logger.warn).toHaveBeenCalledTimes(1);
    });
  });

  describe('ensureIssueClosing', () => {
    it('should close issues with matching title', async () => {
      const mockIssue = mockIssues[0];
      helper.searchIssues.mockResolvedValueOnce(mockIssues);
      await initFakeRepo();
      await gitea.ensureIssueClosing(mockIssue.title);

      expect(helper.closeIssue).toHaveBeenCalledTimes(1);
      expect(helper.closeIssue).toHaveBeenCalledWith(
        mockRepo.full_name,
        mockIssue.number
      );
    });
  });

  describe('deleteLabel', () => {
    it('should delete a label which exists', async () => {
      const mockLabel = mockRepoLabels[0];
      helper.getRepoLabels.mockResolvedValueOnce(mockRepoLabels);
      helper.getOrgLabels.mockRejectedValueOnce(new Error());
      await initFakeRepo();
      await gitea.deleteLabel(42, mockLabel.name);

      expect(helper.unassignLabel).toHaveBeenCalledTimes(1);
      expect(helper.unassignLabel).toHaveBeenCalledWith(
        mockRepo.full_name,
        42,
        mockLabel.id
      );
    });

    it('should gracefully fail with warning if label is missing', async () => {
      helper.getRepoLabels.mockResolvedValueOnce(mockRepoLabels);
      helper.getOrgLabels.mockResolvedValueOnce([]);
      await initFakeRepo();
      await gitea.deleteLabel(42, 'missing');

      expect(helper.unassignLabel).not.toHaveBeenCalled();
      expect(logger.warn).toHaveBeenCalledTimes(1);
    });
  });

  describe('getRepoForceRebase', () => {
    it('should return false - unsupported by platform', async () => {
      expect(await gitea.getRepoForceRebase()).toBe(false);
    });
  });

  describe('ensureComment', () => {
    it('should add comment with topic if not found', async () => {
      helper.getComments.mockResolvedValueOnce(mockComments);
      helper.createComment.mockResolvedValueOnce(partial<Comment>({ id: 42 }));

      await initFakeRepo();
      const res = await gitea.ensureComment({
        number: 1,
        topic: 'other-topic',
        content: 'other-content',
      });
      const body = '### other-topic\n\nother-content';

      expect(res).toBe(true);
      expect(helper.updateComment).not.toHaveBeenCalled();
      expect(helper.createComment).toHaveBeenCalledTimes(1);
      expect(helper.createComment).toHaveBeenCalledWith(
        mockRepo.full_name,
        1,
        body
      );
    });

    it('should add comment without topic if not found', async () => {
      helper.getComments.mockResolvedValueOnce(mockComments);
      helper.createComment.mockResolvedValueOnce(partial<Comment>({ id: 42 }));

      await initFakeRepo();
      const res = await gitea.ensureComment({
        number: 1,
        content: 'other-content',
        topic: null,
      });

      expect(res).toBe(true);
      expect(helper.updateComment).not.toHaveBeenCalled();
      expect(helper.createComment).toHaveBeenCalledTimes(1);
      expect(helper.createComment).toHaveBeenCalledWith(
        mockRepo.full_name,
        1,
        'other-content'
      );
    });

    it('should update comment with topic if found', async () => {
      helper.getComments.mockResolvedValueOnce(mockComments);
      helper.updateComment.mockResolvedValueOnce(partial<Comment>({ id: 13 }));

      await initFakeRepo();
      const res = await gitea.ensureComment({
        number: 1,
        topic: 'some-topic',
        content: 'some-new-content',
      });
      const body = '### some-topic\n\nsome-new-content';

      expect(res).toBe(true);
      expect(helper.createComment).not.toHaveBeenCalled();
      expect(helper.updateComment).toHaveBeenCalledTimes(1);
      expect(helper.updateComment).toHaveBeenCalledWith(
        mockRepo.full_name,
        13,
        body
      );
    });

    it('should skip if comment is up-to-date', async () => {
      helper.getComments.mockResolvedValueOnce(mockComments);
      await initFakeRepo();
      const res = await gitea.ensureComment({
        number: 1,
        topic: 'some-topic',
        content: 'some-content',
      });

      expect(res).toBe(true);
      expect(helper.createComment).not.toHaveBeenCalled();
      expect(helper.updateComment).not.toHaveBeenCalled();
    });

    it('should gracefully fail with warning', async () => {
      helper.getComments.mockRejectedValueOnce(new Error());
      await initFakeRepo();
      const res = await gitea.ensureComment({
        number: 1,
        topic: 'some-topic',
        content: 'some-content',
      });

      expect(res).toBe(false);
      expect(logger.warn).toHaveBeenCalledTimes(1);
    });
  });

  describe('ensureCommentRemoval', () => {
    it('should remove existing comment by topic', async () => {
      helper.getComments.mockResolvedValueOnce(mockComments);
      await initFakeRepo();
      await gitea.ensureCommentRemoval({
        type: 'by-topic',
        number: 1,
        topic: 'some-topic',
      });

      expect(helper.deleteComment).toHaveBeenCalledTimes(1);
      expect(helper.deleteComment).toHaveBeenCalledWith(mockRepo.full_name, 13);
    });

    it('should remove existing comment by content', async () => {
      helper.getComments.mockResolvedValueOnce(mockComments);
      await initFakeRepo();
      await gitea.ensureCommentRemoval({
        type: 'by-content',
        number: 1,
        content: 'some-body',
      });

      expect(helper.deleteComment).toHaveBeenCalledTimes(1);
      expect(helper.deleteComment).toHaveBeenCalledWith(mockRepo.full_name, 11);
    });

    it('should gracefully fail with warning', async () => {
      helper.getComments.mockResolvedValueOnce(mockComments);
      helper.deleteComment.mockRejectedValueOnce(new Error());
      await initFakeRepo();
      await gitea.ensureCommentRemoval({
        type: 'by-topic',
        number: 1,
        topic: 'some-topic',
      });

      expect(logger.warn).toHaveBeenCalledTimes(1);
    });

    it('should abort silently if comment is missing', async () => {
      helper.getComments.mockResolvedValueOnce(mockComments);
      await initFakeRepo();
      await gitea.ensureCommentRemoval({
        type: 'by-topic',
        number: 1,
        topic: 'missing',
      });

      expect(helper.deleteComment).not.toHaveBeenCalled();
    });
  });

  describe('getBranchPr', () => {
    it('should return existing pull request for branch', async () => {
      const mockPR = mockPRs[0];
      helper.searchPRs.mockResolvedValueOnce(mockPRs);
      await initFakeRepo();

      expect(await gitea.getBranchPr(mockPR.head.label)).toHaveProperty(
        'number',
        mockPR.number
      );
    });

    it('should return null if no pull request exists', async () => {
      helper.searchPRs.mockResolvedValueOnce(mockPRs);
      await initFakeRepo();

      expect(await gitea.getBranchPr('missing')).toBeNull();
    });
  });

  describe('addAssignees', () => {
    it('should add assignees to the issue', async () => {
      await initFakeRepo();
      await gitea.addAssignees(1, ['me', 'you']);

      expect(helper.updateIssue).toHaveBeenCalledTimes(1);
      expect(helper.updateIssue).toHaveBeenCalledWith(mockRepo.full_name, 1, {
        assignees: ['me', 'you'],
      });
    });
  });

  describe('addReviewers', () => {
    it('should assign reviewers', async () => {
      expect.assertions(3);
      await initFakePlatform();
      const mockPR = mockPRs[0];
      await expect(
        gitea.addReviewers(mockPR.number, ['me', 'you'])
      ).resolves.not.toThrow();

      expect(helper.requestPrReviewers).toHaveBeenCalledTimes(1);
      expect(logger.warn).not.toHaveBeenCalled();
    });

    it('should should do nothing if version to old', async () => {
      expect.assertions(3);
      const mockPR = mockPRs[0];
      await expect(
        gitea.addReviewers(mockPR.number, ['me', 'you'])
      ).resolves.not.toThrow();

      expect(helper.requestPrReviewers).not.toHaveBeenCalled();
      expect(logger.warn).not.toHaveBeenCalled();
    });

    it('catches errors', async () => {
      expect.assertions(2);
      const mockPR = mockPRs[0];
      await initFakePlatform();
      helper.requestPrReviewers.mockRejectedValueOnce(null);
      await expect(
        gitea.addReviewers(mockPR.number, ['me', 'you'])
      ).resolves.not.toThrow();
      expect(logger.warn).toHaveBeenCalled();
    });
  });

  describe('massageMarkdown', () => {
    it('replaces pr links', () => {
      const body =
        '[#123](../pull/123) [#124](../pull/124) [#125](../pull/125)';

      expect(gitea.massageMarkdown(body)).toBe(
        '[#123](pulls/123) [#124](pulls/124) [#125](pulls/125)'
      );
    });
  });

  describe('getJsonFile()', () => {
    it('returns file content', async () => {
      const data = { foo: 'bar' };
      helper.getRepoContents.mockResolvedValueOnce({
        contentString: JSON.stringify(data),
        path: 'path',
      });
      await initFakeRepo({ full_name: 'some/repo' });
      const res = await gitea.getJsonFile('file.json');
      expect(res).toEqual(data);
    });

    it('returns file content from given repo', async () => {
      const data = { foo: 'bar' };
      helper.getRepoContents.mockResolvedValueOnce({
        contentString: JSON.stringify(data),
        path: 'path',
      });
      await initFakeRepo({ full_name: 'different/repo' });
      const res = await gitea.getJsonFile('file.json', 'different/repo');
      expect(res).toEqual(data);
    });

    it('returns file content from branch or tag', async () => {
      const data = { foo: 'bar' };
      helper.getRepoContents.mockResolvedValueOnce({
        contentString: JSON.stringify(data),
        path: 'path',
      });
      await initFakeRepo({ full_name: 'some/repo' });
      const res = await gitea.getJsonFile('file.json', 'some/repo', 'dev');
      expect(res).toEqual(data);
    });

    it('returns file content in json5 format', async () => {
      const json5Data = `
        {
          // json5 comment
          foo: 'bar'
        }
      `;
      helper.getRepoContents.mockResolvedValueOnce({
        contentString: json5Data,
        path: 'path',
      });
      await initFakeRepo({ full_name: 'some/repo' });
      const res = await gitea.getJsonFile('file.json5');
      expect(res).toEqual({ foo: 'bar' });
    });

    it('throws on malformed JSON', async () => {
      helper.getRepoContents.mockResolvedValueOnce({
        contentString: '!@#',
        path: 'path',
      });
      await initFakeRepo({ full_name: 'some/repo' });
      await expect(gitea.getJsonFile('file.json')).rejects.toThrow();
    });

    it('returns null on missing content', async () => {
      helper.getRepoContents.mockResolvedValueOnce(partial<RepoContents>());
      await initFakeRepo({ full_name: 'some/repo' });
      expect(await gitea.getJsonFile('file.json')).toBeNull();
    });

    it('throws on errors', async () => {
      helper.getRepoContents.mockRejectedValueOnce(new Error('some error'));
      await initFakeRepo({ full_name: 'some/repo' });
      await expect(gitea.getJsonFile('file.json')).rejects.toThrow();
    });
  });
});<|MERGE_RESOLUTION|>--- conflicted
+++ resolved
@@ -35,14 +35,8 @@
   User,
 } from './types';
 
-<<<<<<< HEAD
 vi.mock('./gitea-helper');
 vi.mock('../../../util/git');
-vi.mock('../../../logger');
-=======
-jest.mock('./gitea-helper');
-jest.mock('../../../util/git');
->>>>>>> 84a97a62
 
 /**
  * latest tested gitea version.
@@ -208,18 +202,10 @@
 
   beforeEach(async () => {
     jest.resetModules();
-<<<<<<< HEAD
     gitea = await import('.');
     helper = mocked(await import('./gitea-helper'));
     logger = mocked((await import('../../../logger')).logger);
     gitvcs = await vi.importMock('../../../util/git');
-=======
-
-    gitea = await import('.');
-    helper = jest.requireMock('./gitea-helper');
-    logger = mocked(await import('../../../logger')).logger;
-    gitvcs = jest.requireMock('../../../util/git');
->>>>>>> 84a97a62
     gitvcs.isBranchBehindBase.mockResolvedValue(false);
     gitvcs.getBranchCommit.mockReturnValue(mockCommitHash);
     hostRules = await import('../../../util/host-rules');
